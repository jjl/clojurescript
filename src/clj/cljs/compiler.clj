--- conflicted
+++ resolved
@@ -32,26 +32,6 @@
     "transient" "try" "typeof" "var" "void"
     "volatile" "while" "with" "yield" "methods"})
 
-<<<<<<< HEAD
-(def cljs-reserved-file-names #{"deps.cljs"})
-
-(defonce namespaces (atom '{cljs.core {:name cljs.core}
-                            cljs.user {:name cljs.user}}))
-
-(defn reset-namespaces! []
-  (reset! namespaces
-    '{cljs.core {:name cljs.core}
-      cljs.user {:name cljs.user}}))
-
-(def ^:dynamic *cljs-ns* 'cljs.user)
-(def ^:dynamic *cljs-file* nil)
-(def ^:dynamic *cljs-warn-on-redef* true)
-(def ^:dynamic *cljs-warn-on-dynamic* true)
-(def ^:dynamic *cljs-warn-on-fn-var* true)
-(def ^:dynamic *cljs-warn-fn-arity* true)
-(def ^:dynamic *unchecked-if* (atom false))
-(def ^:dynamic *cljs-static-fns* false)
-
 (def ^:dynamic *cljs-mappings* (atom [[]]))
 (def ^:dynamic *cljs-gen-col* (atom 0))
 
@@ -59,19 +39,8 @@
   (reset! *cljs-mappings* [[]])
   (reset! *cljs-gen-col* 0))
 
-(defmacro ^:private debug-prn
-  [& args]
-  `(.println System/err (str ~@args)))
-
-(defn warning [env s]
-  (binding [*out* *err*]
-    (println
-     (str s (when (:line env)
-       (str " at line " (:line env) " " *cljs-file*))))))
-=======
 (def ^:dynamic *position* nil)
 (def cljs-reserved-file-names #{"deps.cljs"})
->>>>>>> 9ad79e1c
 
 (defn munge
   ([s] (munge s js-reserved))
@@ -237,22 +206,17 @@
 
 (defmethod emit :var
   [{:keys [info env] :as arg}]
-<<<<<<< HEAD
-  (let [n (munge (:name info))
+  (let [n (:name info)
         n (if (symbol? n)
             (vary-meta n
               (fn [m]
                 (merge m {:line (:line env)
                           :name (:name info)})))
-            n)]
-    (emit-wrap env (emits n))))
-=======
-  (let [n (:name info)
+            n)
         n (if (= (namespace n) "js")
             (name n)
             n)]
     (emit-wrap env (emits (munge n)))))
->>>>>>> 9ad79e1c
 
 (defmethod emit :meta
   [{:keys [expr meta env]}]
@@ -798,15 +762,10 @@
   (with-core-cljs
     (with-open [out ^java.io.Writer (io/make-writer dest {})]
       (binding [*out* out
-<<<<<<< HEAD
-                *cljs-ns* 'cljs.user
-                *cljs-file* (.getPath ^java.io.File src)]
-=======
                 ana/*cljs-ns* 'cljs.user
                 ana/*cljs-file* (.getPath ^java.io.File src)
                 *data-readers* tags/*cljs-data-readers*
                 *position* (atom [0 0])]
->>>>>>> 9ad79e1c
         (loop [forms (forms-seq src)
                ns-name nil
                deps nil]
